--- conflicted
+++ resolved
@@ -92,14 +92,6 @@
 - **stroke_width** : Width of drawing brush in CSS color property. Defaults to 20.
 - **stroke_color** : Color of drawing brush in hex. Defaults to "black".
 - **background_color** : Color of canvas background in CSS color property. Defaults to "" which is transparent. Overriden by background_image. Changing background_color will reset the drawing.
-<<<<<<< HEAD
-- **background_image** : Pillow Image to display behind canvas. Automatically resized to canvas dimensions. Being behind the canvas, it is not sent back to Streamlit on mouse event. Overrides background_color.
-- **update_streamlit** : Whenever True, send canvas data to Streamlit when object/selection is updated or mouse up.
-- **height** : Height of canvas in pixels. Defaults to 400.
-- **width** : Width of canvas in pixels. Defaults to 600.
-- **drawing_mode** : Enable free drawing when "freedraw", object manipulation when "transform", "line", "rect", "circle". Defaults to "freedraw".
-- **initial_drawing** : Initialize canvas with drawings from here. Should be the `json_data` output from other canvas. Beware: if you try to import a drawing from a bigger/smaller canvas, no rescaling is done in the canvas and the import could fail.
-=======
 - **background_image** : Pillow Image to display behind canvas. Automatically resized to canvas dimensions. Being behind the canvas, it is not sent back to Streamlit on mouse event. Overrides background_color. Changes to this will reset canvas contents.
 - **update_streamlit** : Whenever True, send canvas data to Streamlit when object/selection is updated or mouse up.
 - **height** : Height of canvas in pixels. Defaults to 400.
@@ -108,7 +100,6 @@
   - On "polygon" mode, double-clicking will remove the latest point and right-clicking will close the polygon.
 - **initial_drawing** : Initialize canvas with drawings from here. Should be the `json_data` output from other canvas. Beware: if you try to import a drawing from a bigger/smaller canvas, no rescaling is done in the canvas and the import could fail.
 - **display_toolbar** : If `False`, don't display the undo/redo/delete toolbar.
->>>>>>> 273853b8
 
 Example:
 
